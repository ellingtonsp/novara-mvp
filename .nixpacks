[phases.setup]
nixPkgs = ["nodejs_18", "npm-9_x"]

[phases.install]
cmds = ["cd backend && npm ci --omit=dev"]

[phases.build]
cmds = ["cd backend && npm install"]

[start]
<<<<<<< HEAD
cmd = "cd backend && NODE_ENV=production node server.js" 
=======
cmd = "cd backend && node server.js" 
>>>>>>> f13d4fd1
<|MERGE_RESOLUTION|>--- conflicted
+++ resolved
@@ -8,8 +8,4 @@
 cmds = ["cd backend && npm install"]
 
 [start]
-<<<<<<< HEAD
-cmd = "cd backend && NODE_ENV=production node server.js" 
-=======
-cmd = "cd backend && node server.js" 
->>>>>>> f13d4fd1
+cmd = "cd backend && node server.js"