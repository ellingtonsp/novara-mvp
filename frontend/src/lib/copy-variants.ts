// CM-01: Dynamic Copy Variants for Sentiment-Based Insights
// Celebratory copy variants for positive days with emoji support

export interface CopyVariant {
  title: string;
  message: string;
  emoji: string;
  tone: 'celebratory' | 'supportive' | 'neutral';
  action?: {
    label: string;
    type: string;
  };
}

export interface InsightCopyData {
  sentiment: 'positive' | 'neutral' | 'negative' | 'mixed';  // Added 'mixed'
  confidence?: number;
  mood_score?: number;
  user_name?: string;
  context?: {
    confidence_level?: number;
    moods?: string[];
    has_note?: boolean;
  };
  criticalConcerns?: string[];  // NEW: Track critical concerns detected
  confidenceFactors?: {        // NEW: Track specific confidence issues
    medication?: number;
    financial?: number;
    overall?: number;
    medication_readiness?: number;  // NEW: For patients not currently on medications
  };
}

// Celebratory copy variants for positive sentiment (CM-01 requirement)
const POSITIVE_COPY_VARIANTS: CopyVariant[] = [
  {
    title: "You're absolutely glowing today! ✨",
    message: "Your positive energy is radiating through every word. This kind of hopeful momentum is exactly what carries you forward on this journey. Keep celebrating these beautiful moments!",
    emoji: "🎉",
    tone: "celebratory",
    action: {
      label: "Share this positivity",
      type: "share_positive_moment"
    }
  },
  {
    title: "What a wonderful day to check in! 💜",
    message: "The gratitude and joy in your words are so beautiful to witness. These are the moments that remind us why this journey, with all its challenges, is so profoundly meaningful.",
    emoji: "💜",
    tone: "celebratory",
    action: {
      label: "Reflect on what's working",
      type: "reflect_positive_patterns"
    }
  },
  {
    title: "Your strength is absolutely shining! 🌟",
    message: "Reading your check-in fills us with so much hope and excitement for you! Your resilience and positive outlook are incredible gifts—not just to yourself, but to everyone on this journey.",
    emoji: "🌟",
    tone: "celebratory",
    action: {
      label: "Capture this feeling",
      type: "save_positive_moment"
    }
  },
  {
    title: "Celebrating YOU today! 🎊",
    message: "Your positivity is absolutely contagious! Days like this are treasures—they're proof of your incredible strength and the beautiful progress you're making, even when it doesn't always feel linear.",
    emoji: "🎊",
    tone: "celebratory",
    action: {
      label: "Keep this momentum",
      type: "positive_momentum_tips"
    }
  },
  {
    title: "This is the energy we love to see! ⭐",
    message: "Your optimism and hope are so inspiring! These moments of joy and confidence are like beacons of light that will carry you through every part of this journey. Simply beautiful.",
    emoji: "⭐",
    tone: "celebratory",
    action: {
      label: "Plan your next step",
      type: "positive_planning"
    }
  }
];

// Supportive copy variants for neutral sentiment (unchanged from current)
const NEUTRAL_COPY_VARIANTS: CopyVariant[] = [
  {
    title: "Thank you for checking in today",
    message: "Every day on this journey brings new experiences. Your consistent commitment to tracking how you're feeling is building valuable insights for your path ahead.",
    emoji: "🤗",
    tone: "supportive"
  },
  {
    title: "Your journey, your pace",
    message: "Not every day needs to feel extraordinary—steady progress and self-awareness are just as valuable. Thank you for being so thoughtful about your experience.",
    emoji: "🌱",
    tone: "supportive"
  },
  {
    title: "One step at a time",
    message: "You're building a meaningful record of your fertility journey. These insights, gathered day by day, are creating a clearer picture of what works best for you.",
    emoji: "👣",
    tone: "supportive"
  }
];

// Compassionate copy variants for negative sentiment (unchanged from current)
const NEGATIVE_COPY_VARIANTS: CopyVariant[] = [
  {
    title: "We're here with you through this",
    message: "Difficult days are part of this journey, and your feelings are completely valid. Taking time to acknowledge where you are emotionally is an act of self-care and courage.",
    emoji: "🤲",
    tone: "supportive",
    action: {
      label: "Find support resources",
      type: "support_resources"
    }
  },
  {
    title: "Your feelings matter",
    message: "Thank you for being honest about how you're feeling today. These challenging moments don't define your entire journey—they're part of the full, complex, human experience of fertility care.",
    emoji: "💙",
    tone: "supportive",
    action: {
      label: "Gentle self-care ideas",
      type: "self_care_suggestions"
    }
  },
  {
    title: "Tomorrow is a new day",
    message: "Today feels heavy, and that's okay. Your resilience shows up not in feeling positive all the time, but in continuing to show up for yourself, even on the hard days.",
    emoji: "🌅",
    tone: "supportive",
    action: {
      label: "Connect with community",
      type: "community_support"
    }
  }
];

// NEW: Mixed sentiment copy variants for complex emotional states
// Acknowledges positive outlook while addressing specific critical concerns
const MIXED_COPY_VARIANTS: CopyVariant[] = [
  {
    title: "Your optimism shines through, and we hear your concerns",
    message: "What strikes us most is your ability to maintain hope while being honest about what's challenging. That combination of resilience and awareness is exactly what will serve you well on this journey.",
    emoji: "💜✨",
    tone: "supportive",
    action: {
      label: "Address specific concerns",
      type: "targeted_support"
    }
  },
  {
    title: "Strength and vulnerability, beautifully balanced",
    message: "You're showing such wisdom—staying positive about your overall journey while naming the specific areas that need attention. This kind of self-awareness is a superpower in fertility care.",
    emoji: "🌟💙",
    tone: "supportive",
    action: {
      label: "Get clarity on concerns",
      type: "concern_clarification"
    }
  },
  {
    title: "Your hope is real, and so are your worries",
    message: "We see both sides of what you're experiencing—the genuine optimism and the valid concerns. Both are important parts of your story, and both deserve attention and care.",
    emoji: "🤗⚡",
    tone: "supportive",
    action: {
      label: "Create action plan",
      type: "mixed_sentiment_planning"
    }
  },
  {
    title: "Resilient heart, thoughtful mind",
    message: "Your ability to hold both hopefulness and specific worries shows incredible emotional intelligence. Let's honor both your strength and the areas where you need more support.",
    emoji: "💪💭",
    tone: "supportive",
    action: {
      label: "Balance hope with action",
      type: "balanced_approach"
    }
  }
];

// NEW: Specialized mixed sentiment variants for specific concerns
const MEDICATION_CONCERN_VARIANTS: CopyVariant[] = [
  {
    title: "Your positivity is beautiful, but let's clear up that medication confusion",
    message: "I love seeing your hopeful spirit! And that medication confidence level tells me something important needs attention. Confusion about protocols is completely normal—let's get you the clarity you deserve.",
    emoji: "💜🔍",
    tone: "supportive",
    action: {
      label: "Get medication clarity",
      type: "medication_support"
    }
  },
  {
    title: "Hopeful heart, confused about meds—both are valid",
    message: "Your optimism about the journey is wonderful, and your medication confusion is totally understandable. Fertility protocols can feel overwhelming. You don't have to figure it out alone.",
    emoji: "❤️💊",
    tone: "supportive",
    action: {
      label: "Medication Q&A resources",
      type: "medication_education"
    }
  }
];

const FINANCIAL_CONCERN_VARIANTS: CopyVariant[] = [
  {
    title: "Your hope is inspiring, and we understand the financial stress",
    message: "What resilience you show—maintaining optimism while navigating very real financial concerns. Both your hope and your worry about costs are completely valid parts of this experience.",
    emoji: "💜💰",
    tone: "supportive",
    action: {
      label: "Financial support resources",
      type: "financial_assistance"
    }
  }
];

// NEW: Medication preparation variants for patients not currently on medications
const MEDICATION_PREPARATION_VARIANTS: CopyVariant[] = [
  {
    title: "It's natural to feel uncertain about starting medications",
    message: "Your concerns about upcoming medications are completely understandable. Many patients feel anxious before starting their protocol. This anticipation often feels bigger than the actual experience.",
    emoji: "💙🌱",
    tone: "supportive",
    action: {
      label: "Medication preparation guide",
      type: "medication_preparation_support"
    }
  },
  {
    title: "Preparation anxiety is so common in this journey",
    message: "Feeling worried about medications you haven't started yet? You're not alone. This shows you're thinking ahead and want to be prepared—that's actually a strength, even when it feels overwhelming.",
    emoji: "🤗💊",
    tone: "supportive",
    action: {
      label: "What to expect with medications",
      type: "medication_education_prep"
    }
  }
];

/**
 * Select appropriate copy variant based on sentiment analysis
 * Enhanced for mixed sentiment and specific concern targeting
 */
export function selectCopyVariant(data: InsightCopyData): CopyVariant {
<<<<<<< HEAD
  const { sentiment, confidence = 0.5, mood_score = 5, user_name } = data;
=======
  const { 
    sentiment, 
    confidence = 0.5, 
    mood_score = 5, 
    user_name, 
    context,
    criticalConcerns = [],
    confidenceFactors = {}
  } = data;
>>>>>>> c075167c
  
  let variants: CopyVariant[];
  
  // NEW: Handle mixed sentiment with specialized variants
  if (sentiment === 'mixed') {
    // Check for specific concern types and use specialized variants
    if (criticalConcerns.includes('medication') || 
        (confidenceFactors.medication !== undefined && confidenceFactors.medication <= 3)) {
      variants = MEDICATION_CONCERN_VARIANTS;
    } else if (criticalConcerns.includes('medication_preparation') || 
               (confidenceFactors.medication_readiness !== undefined && confidenceFactors.medication_readiness <= 3)) {
      variants = MEDICATION_PREPARATION_VARIANTS;
    } else if (criticalConcerns.includes('financial') || 
               (confidenceFactors.financial !== undefined && confidenceFactors.financial <= 3)) {
      variants = FINANCIAL_CONCERN_VARIANTS;
    } else {
      // General mixed sentiment
      variants = MIXED_COPY_VARIANTS;
    }
  } else if (sentiment === 'positive') {
    variants = POSITIVE_COPY_VARIANTS;
  } else if (sentiment === 'negative') {
    variants = NEGATIVE_COPY_VARIANTS;
  } else {
    variants = NEUTRAL_COPY_VARIANTS;
  }
  
  // For positive sentiment, choose variant based on confidence and mood score
  if (sentiment === 'positive' && variants.length > 1) {
    if (mood_score >= 9 && confidence >= 0.8) {
      // Highest positivity - use most celebratory variant
      return variants[0];
    } else if (mood_score >= 7 && confidence >= 0.6) {
      // High positivity - rotate between top variants
      const index = Math.floor(Math.random() * Math.min(3, variants.length));
      return variants[index];
    } else {
      // Moderate positivity - use gentler celebratory variants
      const index = Math.floor(Math.random() * variants.length);
      return variants[index];
    }
  }
  
  // For mixed sentiment, prefer variants that match the specific concern
  if (sentiment === 'mixed' && variants.length > 1) {
    // If we have medication concerns and medication variants, prefer those
    if (variants === MEDICATION_CONCERN_VARIANTS) {
      // Choose based on severity of medication confidence
      const medConfidence = confidenceFactors.medication || 5;
      return medConfidence <= 2 ? variants[0] : variants[1]; // More supportive for very low confidence
    }
    
    // For general mixed sentiment, rotate randomly
    const randomIndex = Math.floor(Math.random() * variants.length);
    return variants[randomIndex];
  }
  
  // For neutral/negative, rotate randomly to avoid repetition
  const randomIndex = Math.floor(Math.random() * variants.length);
  let selectedVariant = variants[randomIndex];
  
  // Personalize with user name if available and appropriate
  if (user_name && (sentiment === 'positive' || sentiment === 'mixed')) {
    selectedVariant = {
      ...selectedVariant,
      title: selectedVariant.title.replace('Your', `${user_name}, your`),
      message: selectedVariant.message
    };
  }
  
  return selectedVariant;
}

/**
 * Generate insight copy based on sentiment analysis results
 * Enhanced to handle mixed sentiment and critical concerns
 */
export function generateSentimentBasedInsight(data: InsightCopyData): {
  title: string;
  message: string;
  action?: { label: string; type: string };
  sentiment_data: {
    sentiment: string;
    confidence: number;
    copy_variant_used: string;
    celebration_triggered: boolean;
    critical_concerns_detected?: string[];
    confidence_factors?: Record<string, number>;
  };
} {
  const variant = selectCopyVariant(data);
  
  return {
    title: variant.title,
    message: variant.message,
    action: variant.action,
    sentiment_data: {
      sentiment: data.sentiment,
      confidence: data.confidence || 0,
      copy_variant_used: variant.tone,
      celebration_triggered: data.sentiment === 'positive',
      critical_concerns_detected: data.criticalConcerns,
      confidence_factors: data.confidenceFactors
    }
  };
}

/**
 * Test function to validate copy variants
 */
export function testCopyVariants(): void {
  console.log('🧪 Testing CM-01 Copy Variants:');
  
  const testCases = [
    { sentiment: 'positive' as const, confidence: 0.9, mood_score: 9, expected_tone: 'celebratory' },
    { sentiment: 'positive' as const, confidence: 0.7, mood_score: 7, expected_tone: 'celebratory' },
    { sentiment: 'positive' as const, confidence: 0.6, mood_score: 6, expected_tone: 'celebratory' },
    { sentiment: 'neutral' as const, confidence: 0.5, mood_score: 5, expected_tone: 'supportive' },
    { sentiment: 'negative' as const, confidence: 0.8, mood_score: 3, expected_tone: 'supportive' }
  ];
  
  testCases.forEach((testCase, index) => {
    const result = generateSentimentBasedInsight(testCase);
    const passed = result.sentiment_data.copy_variant_used === testCase.expected_tone;
    
    console.log(`Test ${index + 1}: ${passed ? '✅' : '❌'}`);
    console.log(`  Sentiment: ${testCase.sentiment}, Mood: ${testCase.mood_score}`);
    console.log(`  Expected: ${testCase.expected_tone}, Got: ${result.sentiment_data.copy_variant_used}`);
    console.log(`  Title: "${result.title}"`);
    console.log(`  Celebration triggered: ${result.sentiment_data.celebration_triggered}`);
    console.log('');
  });
} <|MERGE_RESOLUTION|>--- conflicted
+++ resolved
@@ -252,9 +252,6 @@
  * Enhanced for mixed sentiment and specific concern targeting
  */
 export function selectCopyVariant(data: InsightCopyData): CopyVariant {
-<<<<<<< HEAD
-  const { sentiment, confidence = 0.5, mood_score = 5, user_name } = data;
-=======
   const { 
     sentiment, 
     confidence = 0.5, 
@@ -264,7 +261,6 @@
     criticalConcerns = [],
     confidenceFactors = {}
   } = data;
->>>>>>> c075167c
   
   let variants: CopyVariant[];
   
